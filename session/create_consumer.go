/*
 * Copyright (C) 2017 The "MysteriumNetwork/node" Authors.
 *
 * This program is free software: you can redistribute it and/or modify
 * it under the terms of the GNU General Public License as published by
 * the Free Software Foundation, either version 3 of the License, or
 * (at your option) any later version.
 *
 * This program is distributed in the hope that it will be useful,
 * but WITHOUT ANY WARRANTY; without even the implied warranty of
 * MERCHANTABILITY or FITNESS FOR A PARTICULAR PURPOSE.  See the
 * GNU General Public License for more details.
 *
 * You should have received a copy of the GNU General Public License
 * along with this program.  If not, see <http://www.gnu.org/licenses/>.
 */

package session

import (
	"encoding/json"

	"github.com/mysteriumnetwork/node/communication"
	"github.com/mysteriumnetwork/node/identity"
	"github.com/mysteriumnetwork/node/nat/traversal"
	"github.com/mysteriumnetwork/node/session/promise"
)

const consumerLogPrefix = "[session-create-consumer] "

// PromiseLoader loads the last known promise info for the given consumer
type PromiseLoader interface {
	LoadPaymentInfo(consumerID, receiverID, issuerID identity.Identity) *promise.PaymentInfo
}

// createConsumer processes session create requests from communication channel.
type createConsumer struct {
	sessionCreator Creator
	receiverID     identity.Identity
	peerID         identity.Identity
	configProvider ConfigProvider
	promiseLoader  PromiseLoader
}

// Creator defines method for session creation
type Creator interface {
	Create(consumerID, issuerID identity.Identity, proposalID int, config ServiceConfiguration, pingerPrams *traversal.Params) (Session, error)
}

// GetMessageEndpoint returns endpoint there to receive messages
func (consumer *createConsumer) GetRequestEndpoint() communication.RequestEndpoint {
	return endpointSessionCreate
}

// NewRequest creates struct where request from endpoint will be serialized
func (consumer *createConsumer) NewRequest() (requestPtr interface{}) {
	var request CreateRequest
	return &request
}

// Consume handles requests from endpoint and replies with response
func (consumer *createConsumer) Consume(requestPtr interface{}) (response interface{}, err error) {
	request := requestPtr.(*CreateRequest)

	config, destroyCallback, pingerParams, err := consumer.configProvider(request.Config, nil)
	if err != nil {
		return responseInternalError, err
	}

	issuerID := consumer.peerID
	if request.ConsumerInfo != nil {
		issuerID = request.ConsumerInfo.IssuerID
	}

<<<<<<< HEAD
	pingerParams.RequestConfig = &request.Config
=======
	pingerParams := &traversal.Params{RequestConfig: request.Config, Port: pingerPort, Cancel: make(chan struct{})}
>>>>>>> 5813bed6

	sessionInstance, err := consumer.sessionCreator.Create(consumer.peerID, issuerID, request.ProposalID, config, pingerParams)
	switch err {
	case nil:
		if destroyCallback != nil {
			go func() {
				<-sessionInstance.done
				destroyCallback()
			}()
		}
		return responseWithSession(sessionInstance, config, consumer.promiseLoader.LoadPaymentInfo(consumer.peerID, consumer.receiverID, issuerID)), nil
	case ErrorInvalidProposal:
		return responseInvalidProposal, nil
	default:
		return responseInternalError, nil
	}
}

func responseWithSession(sessionInstance Session, config ServiceConfiguration, pi *promise.PaymentInfo) CreateResponse {
	serializedConfig, err := json.Marshal(config)
	if err != nil {
		// Failed to serialize session
		// TODO Cant expose error to response, some logging should be here
		return responseInternalError
	}

	return CreateResponse{
		Success: true,
		Session: SessionDto{
			ID:     sessionInstance.ID,
			Config: serializedConfig,
		},
		PaymentInfo: pi,
	}
}<|MERGE_RESOLUTION|>--- conflicted
+++ resolved
@@ -72,11 +72,8 @@
 		issuerID = request.ConsumerInfo.IssuerID
 	}
 
-<<<<<<< HEAD
 	pingerParams.RequestConfig = &request.Config
-=======
-	pingerParams := &traversal.Params{RequestConfig: request.Config, Port: pingerPort, Cancel: make(chan struct{})}
->>>>>>> 5813bed6
+	pingerParams.Cancel = make(chan struct{})
 
 	sessionInstance, err := consumer.sessionCreator.Create(consumer.peerID, issuerID, request.ProposalID, config, pingerParams)
 	switch err {
