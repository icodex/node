/*
 * Copyright (C) 2018 The "MysteriumNetwork/node" Authors.
 *
 * This program is free software: you can redistribute it and/or modify
 * it under the terms of the GNU General Public License as published by
 * the Free Software Foundation, either version 3 of the License, or
 * (at your option) any later version.
 *
 * This program is distributed in the hope that it will be useful,
 * but WITHOUT ANY WARRANTY; without even the implied warranty of
 * MERCHANTABILITY or FITNESS FOR A PARTICULAR PURPOSE.  See the
 * GNU General Public License for more details.
 *
 * You should have received a copy of the GNU General Public License
 * along with this program.  If not, see <http://www.gnu.org/licenses/>.
 */

package connection

import (
	"time"

	"github.com/mysteriumnetwork/node/client/stats"
	"github.com/mysteriumnetwork/node/core/storage"
	"github.com/mysteriumnetwork/node/session"
)

<<<<<<< HEAD
// SessionStorage describes functions for storing session objects
type SessionStorage interface {
	Save(Session) error
	Update(session.ID, time.Time, stats.SessionStats) error
	GetAll() ([]Session, error)
}

type sessionStorage struct {
=======
// SessionStorage contains functions for storing, getting session objects
type SessionStorage struct {
>>>>>>> 945c16a4
	storage storage.Storage
}

// NewSessionStorage creates session repository with given dependencies
func NewSessionStorage(storage storage.Storage) *SessionStorage {
	return &SessionStorage{
		storage: storage,
	}
}

// Save saves a new session
func (repo *SessionStorage) Save(se Session) error {
	return repo.storage.Save(&se)
}

// Update updates specified fields of existing session by id
<<<<<<< HEAD
func (repo *sessionStorage) Update(sessionID session.ID, TimeUpdated time.Time, dataStats stats.SessionStats) error {
=======
func (repo *SessionStorage) Update(sessionID session.ID, duration int, dataStats stats.SessionStats) error {
>>>>>>> 945c16a4
	// update two fields by sessionID
	se := Session{SessionID: sessionID, TimeUpdated: TimeUpdated, DataStats: dataStats}
	return repo.storage.Update(&se)
}

// GetAll returns array of all sessions
func (repo *SessionStorage) GetAll() ([]Session, error) {
	var sessions []Session
	err := repo.storage.GetAll(&sessions)
	if err != nil {
		return nil, err
	}
	return sessions, nil
}<|MERGE_RESOLUTION|>--- conflicted
+++ resolved
@@ -25,19 +25,8 @@
 	"github.com/mysteriumnetwork/node/session"
 )
 
-<<<<<<< HEAD
-// SessionStorage describes functions for storing session objects
-type SessionStorage interface {
-	Save(Session) error
-	Update(session.ID, time.Time, stats.SessionStats) error
-	GetAll() ([]Session, error)
-}
-
-type sessionStorage struct {
-=======
 // SessionStorage contains functions for storing, getting session objects
 type SessionStorage struct {
->>>>>>> 945c16a4
 	storage storage.Storage
 }
 
@@ -54,11 +43,7 @@
 }
 
 // Update updates specified fields of existing session by id
-<<<<<<< HEAD
-func (repo *sessionStorage) Update(sessionID session.ID, TimeUpdated time.Time, dataStats stats.SessionStats) error {
-=======
-func (repo *SessionStorage) Update(sessionID session.ID, duration int, dataStats stats.SessionStats) error {
->>>>>>> 945c16a4
+func (repo *SessionStorage) Update(sessionID session.ID, TimeUpdated time.Time, dataStats stats.SessionStats) error {
 	// update two fields by sessionID
 	se := Session{SessionID: sessionID, TimeUpdated: TimeUpdated, DataStats: dataStats}
 	return repo.storage.Update(&se)
